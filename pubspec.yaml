name: marquee
description: "⏩ A Flutter widget that scrolls text infinitely. Provides many
  customizations including custom scroll directions, durations, curves as well
  as pauses after every round."
<<<<<<< HEAD
version: 1.5.0
author: Marcel Garus <marcel.garus@gmail.com>
=======
version: 1.4.0
>>>>>>> beb664f4
homepage: https://github.com/marcelgarus/marquee

environment:
  sdk: ">=2.0.0 <3.0.0"

dependencies:
  flutter:
    sdk: flutter
  fading_edge_scrollview: ^1.1.1

dev_dependencies:
  flutter_test:
    sdk: flutter<|MERGE_RESOLUTION|>--- conflicted
+++ resolved
@@ -2,12 +2,8 @@
 description: "⏩ A Flutter widget that scrolls text infinitely. Provides many
   customizations including custom scroll directions, durations, curves as well
   as pauses after every round."
-<<<<<<< HEAD
 version: 1.5.0
 author: Marcel Garus <marcel.garus@gmail.com>
-=======
-version: 1.4.0
->>>>>>> beb664f4
 homepage: https://github.com/marcelgarus/marquee
 
 environment:
