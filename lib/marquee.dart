library marquee;

import 'package:fading_edge_scrollview/fading_edge_scrollview.dart';
import 'dart:async';
import 'package:flutter/material.dart';

/// A curve that represents the integral of another curve.
///
/// The constructor takes an other curve and calculates the integral. The
/// values of this curve are then being normalized onto the interval from 0 to
/// 1, but the integration value can always be obtained using the [interval]
/// property.
class _IntegralCurve extends Curve {
  /// Delta for integrating.
  static double delta = 0.01;

  _IntegralCurve._(this.original, this.integral, this._values);

  /// The original curve that was integrated.
  final Curve original;

  /// The integral value.
  final double integral;

  /// Cached cumulative values of the integral.
  final Map<double, double> _values;

  /// The constructor that takes the [original] curve.
  factory _IntegralCurve(Curve original) {
    double integral = 0.0;
    final values = Map<double, double>();

    for (double t = 0.0; t <= 1.0; t += delta) {
      integral += original.transform(t) * delta;
      values[t] = integral;
    }
    values[1.0] = integral;

    // Normalize.
    for (final double t in values.keys) values[t] /= integral;

    return _IntegralCurve._(original, integral, values);
  }

  /// Transforms a value to the normalized integrated value of the [original]
  /// curve.
  double transform(double t) {
    if (t < 0) return 0.0;

    for (final key in _values.keys) if (key > t) return _values[key];

    return 1.0;
  }
}

/// A widget that repeats text and automatically scrolls it infinitely.
///
/// ## Sample code
///
/// This is a minimalistic example:
///
/// ```dart
/// Marquee(
///   text: 'There once was a boy who told this story about a boy: "',
/// )
/// ```
///
/// And here's a piece of code that makes full use of the marquee's
/// customizability:
///
/// ```dart
/// Marquee(
///   text: 'Some sample text that takes some space.',
///   style: TextStyle(fontWeight: FontWeight.bold),
///   scrollAxis: Axis.horizontal,
///   blankSpace: 20.0,
///   velocity: 100.0,
///   pauseAfterRound: Duration(seconds: 1),
///   startPadding: 10.0,
///   accelerationDuration: Duration(seconds: 1),
///   accelerationCurve: Curves.linear,
///   decelerationDuration: Duration(milliseconds: 500),
///   decelerationCurve: Curves.easeOut,
/// )
/// ```
///
/// See also:
///
/// * [ListView.builder], where by returning the same widget to the builder
///   every time, a similar result can be achieved, just without the automatic
///   scrolling and manual scrolling enabled.
class Marquee extends StatefulWidget {
  Marquee({
    Key key,
    @required this.text,
    this.style,
    this.scrollAxis = Axis.horizontal,
    this.crossAxisAlignment = CrossAxisAlignment.center,
    this.blankSpace = 0.0,
    this.velocity = 50.0,
    this.pauseAfterRound = Duration.zero,
<<<<<<< HEAD
    this.stopAfterMaxRound = 0,
    this.showFadingOnlyWhenScrolling = true,
    this.fadingEdgeGradientFractionOnStart = 0.0,
    this.fadingEdgeGradientFractionOnEnd = 0.0,
=======
    this.numberOfRounds,
>>>>>>> 75c715e6
    this.startPadding = 0.0,
    this.accelerationDuration = Duration.zero,
    Curve accelerationCurve = Curves.decelerate,
    this.decelerationDuration = Duration.zero,
    Curve decelerationCurve = Curves.decelerate,
  })  : assert(
            text != null,
            "The text cannot be null. If you don't want to display something, "
            "consider passing an empty string instead."),
        assert(scrollAxis != null),
        assert(crossAxisAlignment != null),
        assert(
            blankSpace != null,
            "The blankSpace cannot be null. If you don't want any blank space, "
            "consider setting it to zero instead."),
        assert(!blankSpace.isNaN),
        assert(blankSpace >= 0, "The blankSpace needs to be positive or zero."),
        assert(blankSpace.isFinite),
        assert(velocity != null),
        assert(!velocity.isNaN),
        assert(velocity != 0.0, "The velocity cannot be zero."),
        assert(velocity.isFinite),
        assert(
            pauseAfterRound != null,
            "The pauseAfterRound cannot be null. If you don't want to pause, "
            "consider setting it to Duration.zero instead."),
        assert(
            pauseAfterRound >= Duration.zero,
            "The pauseAfterRound cannot be negative as time travel isn't "
            "invented yet."),
        assert(
            fadingEdgeGradientFractionOnStart >= 0 &&
                fadingEdgeGradientFractionOnStart <= 1,
            "The gradientFractionOnStart value should be between 0 and 1 included"),
        assert(
            fadingEdgeGradientFractionOnEnd >= 0 &&
                fadingEdgeGradientFractionOnEnd <= 1,
            "The gradientFractionOnEnd value should be between 0 and 1 included"),
        assert(
            startPadding != null,
            "The start padding cannot be null. If you don't want any "
            "startPadding, consider setting it to zero."),
        assert(numberOfRounds == null || numberOfRounds > 0),
        assert(accelerationDuration != null),
        assert(
            accelerationDuration >= Duration.zero,
            "The accelerationDuration cannot be negative as time travel isn't "
            "invented yet."),
        assert(
            accelerationCurve != null || accelerationDuration != Duration.zero,
            "Even if the accelerationDuration is zero, you still need to "
            "provide an accelerationCurve. Sorry about that."),
        assert(accelerationCurve != null),
        assert(decelerationDuration != null),
        assert(
            decelerationDuration >= Duration.zero,
            "The decelerationDuration must be positive or zero as time travel "
            "isn't invented yet."),
        assert(
            decelerationCurve != null || decelerationDuration != Duration.zero,
            "Even if the decelerationDuration is zero, you still need to "
            "provide an decelerationCurve. Sorry about that."),
        assert(decelerationCurve != null),
        this.accelerationCurve = _IntegralCurve(accelerationCurve),
        this.decelerationCurve = _IntegralCurve(decelerationCurve),
        super(key: key);

  /// The text to be displayed.
  ///
  /// See also:
  ///
  /// * [style] to style the text.
  final String text;

  /// The style of the text to be displayed.
  ///
  /// ## Sample code
  ///
  /// This marquee has a bold text:
  ///
  /// ```dart
  /// Marquee(
  ///   text: 'This is some bold text.',
  ///   style: TextStyle(weight: FontWeight.bold)
  /// )
  /// ```
  ///
  /// See also:
  ///
  /// * [text] to provide the text itself.
  final TextStyle style;

  /// The scroll axis.
  ///
  /// If set to [Axis.horizontal], the default scrolling direction is to the
  /// right.
  /// If set to [Axis.vertical], the default scrolling direction is to the
  /// bottom.
  ///
  /// ## Sample code
  ///
  /// This marquee scrolls vertically:
  ///
  /// ```dart
  /// Marquee(
  ///   scrollAxis: Axis.vertical,
  ///   text: "Look what's below this:",
  /// )
  /// ```
  ///
  /// See also:
  ///
  /// * The sign of [velocity] to define the concrete scroll direction on this
  ///   axis.
  final Axis scrollAxis;

  /// The alignment along the cross axis.
  ///
  /// # Sample code
  ///
  /// ```-dart
  /// Marquee(
  ///   crossAxisAlignment: CrossAxisAlignment.start,
  /// )
  /// ```
  ///
  /// See also:
  ///
  /// * [scrollAxis] for setting the primary axis.
  final CrossAxisAlignment crossAxisAlignment;

  /// The extend of blank space to display between instances of the text.
  ///
  /// ## Sample code
  ///
  /// In this example, there's 300 density pixels between the text instances:
  ///
  /// ```dart
  /// Marquee(
  ///   blankSpace: 300.0,
  ///   child: 'Wait for it...',
  /// )
  /// ```
  final double blankSpace;

  /// The scrolling velocity in pixels per second.
  ///
  /// If a negative velocity is provided, the marquee scrolls in the reverse
  /// direction (to the right for horizontal marquees and to the top for
  /// vertical ones).
  ///
  /// ## Sample code
  ///
  /// This marquee scrolls backwards with 1000 pixels per second:
  ///
  /// ```dart
  /// Marquee(
  ///   velocity: -1000.0,
  ///   text: 'Gotta go fast in the reverse direction',
  /// )
  /// ```
  ///
  /// See also:
  ///
  /// * [scrollAxis] to change the axis in which the scrolling takes place.
  final double velocity;

  /// After each round, a pause of this duration occurs.
  ///
  /// ## Sample code
  ///
  /// After every round, this marquee pauses for one second.
  ///
  /// ```dart
  /// Marquee(
  ///   pauseAfterRound: Duration(seconds: 1),
  ///   text: 'Pausing for some time after every round.'
  /// )
  /// ```
  ///
  /// See also:
  ///
  /// * [accelerationDuration] and [decelerationDuration] to make the
  ///   transitions between moving and paused state smooth.
  /// * [accelerationCurve] and [decelerationCurve] to have more control about
  ///   how the transition between moving and pausing state occur.
  final Duration pauseAfterRound;

  /// When the text a rounded X times, it will stop scrolling
  /// 0 is default value and is the value for the infinite loop
  ///
  /// ## Sample code
  ///
  /// After every round, this marquee pauses for one second.
  ///
  /// ```dart
  /// Marquee(
  ///   numberOfRounds:3,
  ///   text: 'Pausing for some time after every round.'
  /// )
  /// ```
  final int numberOfRounds;

  /// The fading edge styling will only appears
  /// when the text is scolling.
  /// Default value is set to true
  ///
  /// ## Sample code
  ///
  /// After every round, this marquee pauses for one second.
  ///
  /// ```dart
  /// Marquee(
  ///   showFadingOnlyWhenScrolling: false,
  ///   text: 'Pausing for some time after every round.'
  /// )
  /// ```
  final bool showFadingOnlyWhenScrolling;

  /// Set this value between 0 and 1 to fade the left or top edge,
  /// depending of the Axis used, of the marquee widget
  /// The default value is 0.0 and also means that there
  /// won't be any fading effect
  ///
  /// ## Sample code
  ///
  /// After every round, this marquee pauses for one second.
  ///
  /// ```dart
  /// Marquee(
  ///   fadingEdgeGradientFractionOnStart:0.1,
  ///   text: 'Pausing for some time after every round.'
  /// )
  /// ```
  final double fadingEdgeGradientFractionOnStart;

  /// Set this value between 0 and 1 to fade the right or bottom edge,
  /// depending on the Axis used
  /// of the marquee widget
  /// The default value is 0.0 and also means that there
  /// won't be any fading effect
  ///
  /// ## Sample code
  ///
  /// After every round, this marquee pauses for one second.
  ///
  /// ```dart
  /// Marquee(
  ///   fadingEdgeGradientFractionOnEnd:0.1,
  ///   text: 'Pausing for some time after every round.'
  /// )
  /// ```
  final double fadingEdgeGradientFractionOnEnd;

  /// A padding for the resting position.
  ///
  /// In between rounds, the marquee stops at this position. This parameter is
  /// especially useful if the marquee pauses after rounds and some other
  /// widgets are stacked on top of the marquee and block the sides, like
  /// fading gradients.
  ///
  /// ## Sample code
  ///
  /// ```dart
  /// Marquee(
  ///   startPadding: 20.0,
  ///   pauseAfterRound: Duration(seconds: 1),
  ///   text: "During pausing, this text is shifted 20 pixel to the right."
  /// )
  /// ```
  final double startPadding;

  /// How long the acceleration takes.
  ///
  /// At the start of each round, the scrolling speed gains momentum for this
  /// duration. This parameter is only useful if you embrace a pause after
  /// every round.
  ///
  /// ## Sample code
  ///
  /// A marquee that slowly accelerates in two seconds.
  ///
  /// ```dart
  /// Marquee(
  ///   accelerationDuration: Duration(seconds: 2),
  ///   text: 'Gaining momentum in two seconds.'
  /// )
  /// ```
  ///
  /// See also:
  ///
  /// * [accelerationCurve] to define a custom curve for accelerating.
  /// * [decelerationDuration], the equivalent for decelerating.
  final Duration accelerationDuration;

  /// The acceleration at the start of each round.
  ///
  /// At the start of each round, the acceleration is defined by this curve
  /// where 0.0 stands for not moving and 1.0 for the target [velocity].
  /// Notice that it's useless to set the curve if you leave the
  /// [accelerationDuration] at the default of [Duration.zero].
  /// Also notice that you don't provide the scroll positions, but the actual
  /// velocity, so this curve gets integrated.
  ///
  /// ## Sample code
  ///
  /// A marquee that accelerates with a custom curve.
  ///
  /// ```dart
  /// Marquee(
  ///   accelerationDuration: Duration(seconds: 1),
  ///   accelerationCurve: Curves.easeInOut,
  ///   text: 'Accelerating with a custom curve.'
  /// )
  /// ```
  ///
  /// See also:
  ///
  /// * [accelerationDuration] to change the duration of the acceleration.
  /// * [decelerationCurve], the equivalent for decelerating.
  final _IntegralCurve accelerationCurve;

  /// How long the deceleration takes.
  ///
  /// At the end of each round, the scrolling speed gradually comes to a
  /// halt in this duration. This parameter is only useful if you embrace a
  /// pause after every round.
  ///
  /// ## Sample code
  ///
  /// A marquee that gradually comes to a halt in two seconds.
  ///
  /// ```dart
  /// Marquee(
  ///   decelerationDuration: Duration(seconds: 2),
  ///   text: 'Gradually coming to a halt in two seconds.'
  /// )
  /// ```
  ///
  /// See also:
  ///
  /// * [decelerationCurve] to define a custom curve for accelerating.
  /// * [accelerationDuration], the equivalent for decelerating.
  final Duration decelerationDuration;

  /// The deceleration at the end of each round.
  ///
  /// At the end of each round, the deceleration is defined by this curve where
  /// 0.0 stands for not moving and 1.0 for the target [velocity].
  /// Notice that it's useless to set this curve if you leave the
  /// [accelerationDuration] at the default of [Duration.zero].
  /// Also notice that you don't provide the scroll position, but the actual
  /// velocity, so this curve gets integrated.
  ///
  /// ## Sample code
  ///
  /// A marquee that decelerates with a custom curve.
  ///
  /// ```dart
  /// Marquee(
  ///   decelerationDuration: Duration(seconds: 1),
  ///   decelerationCurve: Curves.easeInOut,
  ///   text: 'Decelerating with a custom curve.'
  /// )
  /// ```
  ///
  /// See also:
  ///
  /// * [decelerationDuration] to change the duration of the acceleration.
  /// * [accelerationCurve], the equivalent for decelerating.
  final _IntegralCurve decelerationCurve;

  @override
  State<StatefulWidget> createState() => _MarqueeState();

  bool equals(Object other) {
    return other is Marquee &&
        text == other.text &&
        style == other.style &&
        scrollAxis == other.scrollAxis &&
        blankSpace == other.blankSpace &&
        velocity == other.velocity &&
        startPadding == other.startPadding &&
        pauseAfterRound == other.pauseAfterRound &&
        numberOfRounds == other.numberOfRounds &&
        accelerationDuration == other.accelerationDuration &&
        accelerationCurve == other.accelerationCurve &&
        decelerationDuration == other.decelerationDuration &&
        decelerationCurve == other.decelerationCurve;
  }
}

class _MarqueeState extends State<Marquee> with SingleTickerProviderStateMixin {
  /// The controller for the scrolling behavior.
  final ScrollController _controller = ScrollController();

  // The scroll positions at various scrolling phases.
  double _startPosition; // At the start, before accelerating.
  double _accelerationTarget; // After accelerating, before moving linearly.
  double _linearTarget; // After moving linearly, before decelerating.
  double _decelerationTarget; // After decelerating.

  // The durations of various scrolling phases.
  Duration _totalDuration;

  Duration get _accelerationDuration => widget.accelerationDuration;
  Duration _linearDuration; // The duration of linearly scrolling.
  Duration get _decelerationDuration => widget.decelerationDuration;

  /// A timer that is fired at the start of each round.
  bool _running = false;
<<<<<<< HEAD
  bool _isOnPause = false;
  int _roundCounter = 0;
=======
  int _roundCounter = 1;
  bool get isDone => widget.numberOfRounds == null
      ? false
      : _roundCounter > widget.numberOfRounds;
>>>>>>> 75c715e6

  @override
  void initState() {
    super.initState();

    WidgetsBinding.instance.addPostFrameCallback((_) {
      if (!_running) {
        _running = true;
        Future.doWhile(_scroll);
      }
    });
  }

  Future<bool> _scroll() async {
    await _makeRoundTrip();
    return _running && !isDone;
  }

  @override
  void didUpdateWidget(Widget oldWidget) {
    super.didUpdateWidget(oldWidget);

    // If any parameters of the widget changed, recalculate the values and start
    // scrolling from the start, just as if the widget was created brand-new.
    // if (widget != oldWidget) _initialize();
  }

  @override
  void dispose() {
    _running = false;
    super.dispose();
  }

  // Calculates all necessary values for animating, then starts the animation.
  void _initialize(BuildContext context) {
    //print('Initializing');

    // Calculate lengths (amount of pixels that each phase needs).
    final totalLength = _getTextWidth(context) + widget.blankSpace;
    final accelerationLength = widget.accelerationCurve.integral *
        widget.velocity *
        _accelerationDuration.inMilliseconds /
        1000.0;
    final decelerationLength = widget.decelerationCurve.integral *
        widget.velocity *
        _decelerationDuration.inMilliseconds /
        1000.0;
    final linearLength =
        (totalLength - accelerationLength.abs() - decelerationLength.abs()) *
            (widget.velocity > 0 ? 1 : -1);

    // Calculate scroll positions at various scrolling phases.
    _startPosition = 2 * totalLength - widget.startPadding;
    _accelerationTarget = _startPosition + accelerationLength;
    _linearTarget = _accelerationTarget + linearLength;
    _decelerationTarget = _linearTarget + decelerationLength;

    // Calculate durations for the phases.
    _totalDuration = _accelerationDuration +
        _decelerationDuration +
        Duration(milliseconds: (linearLength / widget.velocity * 1000).toInt());
    _linearDuration =
        _totalDuration - _accelerationDuration - _decelerationDuration;

    assert(
        _totalDuration > Duration.zero,
        "With the given values, the total duration for one round would be "
        "negative. As time travel isn't invented yet, this shouldn't happen.");
    assert(
        _linearDuration >= Duration.zero,
        "Acceleration and deceleration phase overlap. To fix this, try a "
        "combination of these approaches:\n"
        "* Make the text longer, so there's more room to animate within.\n"
        "* Shorten the accelerationDuration or decelerationDuration.\n"
        "* Decrease the velocity, so the duration to animate within is longer.\n");
  }

  /// Causes the controller to scroll one round.
  Future<void> _makeRoundTrip() async {
    // Reset the controller, then accelerate, move linearly and decelerate.
<<<<<<< HEAD
    final canMakeRoundTrip = widget.stopAfterMaxRound == 0 ||
        _roundCounter < widget.stopAfterMaxRound;
    if (!canMakeRoundTrip) {
      _running = false;
      setState(() {
        _isOnPause = true;
      });
      return;
    }
=======
>>>>>>> 75c715e6
    _controller.jumpTo(_startPosition);
    if (!_running) return;

    await _accelerate();
    if (!_running) return;

    await _moveLinearly();
    if (!_running) return;

    await _decelerate();
    if (!_running) return;
    setState(() {
      _isOnPause = true;
    });
    await Future.delayed(widget.pauseAfterRound);
    setState(() {
      _isOnPause = false;
    });
    _roundCounter++;
  }

  // Methods that animate the controller.
  Future<void> _accelerate() async => await _animateTo(
      _accelerationTarget, _accelerationDuration, widget.accelerationCurve);

  Future<void> _moveLinearly() async =>
      await _animateTo(_linearTarget, _linearDuration, Curves.linear);

  Future<void> _decelerate() async => await _animateTo(_decelerationTarget,
      _decelerationDuration, widget.decelerationCurve.flipped);

  /// Helping method that either animates to the given target position or jumps
  /// right to it if the duration is Duration.zero.
  Future<void> _animateTo(double target, Duration duration, Curve curve) async {
    if (duration > Duration.zero) {
      await _controller.animateTo(target, duration: duration, curve: curve);
    } else {
      _controller.jumpTo(target);
    }
  }

  /// Returns the width of the text.
  double _getTextWidth(BuildContext context) {
    final span = TextSpan(text: widget.text, style: widget.style);

    final constraints = BoxConstraints(
      maxWidth: double.infinity,
    );

    final richTextWidget = Text.rich(span).build(context) as RichText;
    final renderObject = richTextWidget.createRenderObject(context);
    renderObject.layout(constraints);

    final boxes = renderObject.getBoxesForSelection(TextSelection(
        baseOffset: 0,
        extentOffset: TextSpan(text: widget.text).toPlainText().length));

    return boxes.last.right;
  }

  @override
  Widget build(BuildContext context) {
    _initialize(context);
    bool showFading = !widget.showFadingOnlyWhenScrolling ? true : !_isOnPause;
    bool isHorizontal = widget.scrollAxis == Axis.horizontal;
    Alignment alignment;

    switch (widget.crossAxisAlignment) {
      case CrossAxisAlignment.start:
        alignment = isHorizontal ? Alignment.topCenter : Alignment.centerLeft;
        break;
      case CrossAxisAlignment.end:
        alignment =
            isHorizontal ? Alignment.bottomCenter : Alignment.centerRight;
        break;
      case CrossAxisAlignment.center:
        alignment = Alignment.center;
        break;
      case CrossAxisAlignment.stretch:
      case CrossAxisAlignment.baseline:
        alignment = null;
        break;
    }
    return FadingEdgeScrollView.fromScrollView(
      gradientFractionOnStart:
          !showFading ? 0.0 : widget.fadingEdgeGradientFractionOnStart,
      gradientFractionOnEnd:
          !showFading ? 0.0 : widget.fadingEdgeGradientFractionOnEnd,
      shouldDisposeScrollController: false,
      child: ListView.builder(
        controller: _controller,
        scrollDirection: widget.scrollAxis,
        physics: NeverScrollableScrollPhysics(),
        itemBuilder: (_, i) {
          final text = i.isEven
              ? Text(
                  widget.text,
                  style: widget.style,
                )
              : _buildBlankSpace();
          return alignment == null
              ? text
              : Align(alignment: alignment, child: text);
        },
      ),
    );
  }

  /// Builds the blank space between children.
  Widget _buildBlankSpace() {
    return SizedBox(
      width: widget.scrollAxis == Axis.horizontal ? widget.blankSpace : null,
      height: widget.scrollAxis == Axis.vertical ? widget.blankSpace : null,
    );
  }
}<|MERGE_RESOLUTION|>--- conflicted
+++ resolved
@@ -99,14 +99,7 @@
     this.blankSpace = 0.0,
     this.velocity = 50.0,
     this.pauseAfterRound = Duration.zero,
-<<<<<<< HEAD
-    this.stopAfterMaxRound = 0,
-    this.showFadingOnlyWhenScrolling = true,
-    this.fadingEdgeGradientFractionOnStart = 0.0,
-    this.fadingEdgeGradientFractionOnEnd = 0.0,
-=======
     this.numberOfRounds,
->>>>>>> 75c715e6
     this.startPadding = 0.0,
     this.accelerationDuration = Duration.zero,
     Curve accelerationCurve = Curves.decelerate,
@@ -518,15 +511,10 @@
 
   /// A timer that is fired at the start of each round.
   bool _running = false;
-<<<<<<< HEAD
-  bool _isOnPause = false;
-  int _roundCounter = 0;
-=======
   int _roundCounter = 1;
   bool get isDone => widget.numberOfRounds == null
       ? false
       : _roundCounter > widget.numberOfRounds;
->>>>>>> 75c715e6
 
   @override
   void initState() {
@@ -607,18 +595,6 @@
   /// Causes the controller to scroll one round.
   Future<void> _makeRoundTrip() async {
     // Reset the controller, then accelerate, move linearly and decelerate.
-<<<<<<< HEAD
-    final canMakeRoundTrip = widget.stopAfterMaxRound == 0 ||
-        _roundCounter < widget.stopAfterMaxRound;
-    if (!canMakeRoundTrip) {
-      _running = false;
-      setState(() {
-        _isOnPause = true;
-      });
-      return;
-    }
-=======
->>>>>>> 75c715e6
     _controller.jumpTo(_startPosition);
     if (!_running) return;
 
@@ -630,13 +606,7 @@
 
     await _decelerate();
     if (!_running) return;
-    setState(() {
-      _isOnPause = true;
-    });
     await Future.delayed(widget.pauseAfterRound);
-    setState(() {
-      _isOnPause = false;
-    });
     _roundCounter++;
   }
 
