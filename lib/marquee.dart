library marquee;

import 'package:fading_edge_scrollview/fading_edge_scrollview.dart';
import 'dart:async';
import 'package:flutter/material.dart';

/// A curve that represents the integral of another curve.
///
/// The constructor takes an other curve and calculates the integral. The
/// values of this curve are then being normalized onto the interval from 0 to
/// 1, but the integration value can always be obtained using the [interval]
/// property.
class _IntegralCurve extends Curve {
  /// Delta for integrating.
  static double delta = 0.01;

  _IntegralCurve._(this.original, this.integral, this._values);

  /// The original curve that was integrated.
  final Curve original;

  /// The integral value.
  final double integral;

  /// Cached cumulative values of the integral.
  final Map<double, double> _values;

  /// The constructor that takes the [original] curve.
  factory _IntegralCurve(Curve original) {
    double integral = 0.0;
    final values = Map<double, double>();

    for (double t = 0.0; t <= 1.0; t += delta) {
      integral += original.transform(t) * delta;
      values[t] = integral;
    }
    values[1.0] = integral;

    // Normalize.
    for (final double t in values.keys) values[t] /= integral;

    return _IntegralCurve._(original, integral, values);
  }

  /// Transforms a value to the normalized integrated value of the [original]
  /// curve.
  double transform(double t) {
    if (t < 0) return 0.0;

    for (final key in _values.keys) if (key > t) return _values[key];

    return 1.0;
  }
}

/// A widget that repeats text and automatically scrolls it infinitely.
///
/// ## Sample code
///
/// This is a minimalistic example:
///
/// ```dart
/// Marquee(
///   text: 'There once was a boy who told this story about a boy: "',
/// )
/// ```
///
/// And here's a piece of code that makes full use of the marquee's
/// customizability:
///
/// ```dart
/// Marquee(
///   text: 'Some sample text that takes some space.',
///   style: TextStyle(fontWeight: FontWeight.bold),
///   scrollAxis: Axis.horizontal,
///   blankSpace: 20.0,
///   velocity: 100.0,
///   pauseAfterRound: Duration(seconds: 1),
///   startPadding: 10.0,
///   accelerationDuration: Duration(seconds: 1),
///   accelerationCurve: Curves.linear,
///   decelerationDuration: Duration(milliseconds: 500),
///   decelerationCurve: Curves.easeOut,
/// )
/// ```
///
/// See also:
///
/// * [ListView.builder], where by returning the same widget to the builder
///   every time, a similar result can be achieved, just without the automatic
///   scrolling and manual scrolling enabled.
class Marquee extends StatefulWidget {
  Marquee({
    Key key,
    @required this.text,
    this.style,
    this.scrollAxis = Axis.horizontal,
    this.crossAxisAlignment = CrossAxisAlignment.center,
    this.blankSpace = 0.0,
    this.velocity = 50.0,
    this.pauseAfterRound = Duration.zero,
    this.showFadingOnlyWhenScrolling = true,
    this.fadingEdgeStartFraction = 0.0,
    this.fadingEdgeEndFraction = 0.0,
    this.numberOfRounds,
    this.startPadding = 0.0,
    this.accelerationDuration = Duration.zero,
    Curve accelerationCurve = Curves.decelerate,
    this.decelerationDuration = Duration.zero,
    Curve decelerationCurve = Curves.decelerate,
  })  : assert(
            text != null,
            "The text cannot be null. If you don't want to display something, "
            "consider passing an empty string instead."),
        assert(scrollAxis != null),
        assert(crossAxisAlignment != null),
        assert(
            blankSpace != null,
            "The blankSpace cannot be null. If you don't want any blank space, "
            "consider setting it to zero instead."),
        assert(!blankSpace.isNaN),
        assert(blankSpace >= 0, "The blankSpace needs to be positive or zero."),
        assert(blankSpace.isFinite),
        assert(velocity != null),
        assert(!velocity.isNaN),
        assert(velocity != 0.0, "The velocity cannot be zero."),
        assert(velocity.isFinite),
        assert(
            pauseAfterRound != null,
            "The pauseAfterRound cannot be null. If you don't want to pause, "
            "consider setting it to Duration.zero instead."),
        assert(
            pauseAfterRound >= Duration.zero,
            "The pauseAfterRound cannot be negative as time travel isn't "
            "invented yet."),
        assert(fadingEdgeStartFraction >= 0 && fadingEdgeStartFraction <= 1,
            "The fadingEdgeGradientFractionOnStart value should be between 0 and 1, inclusive"),
        assert(fadingEdgeEndFraction >= 0 && fadingEdgeEndFraction <= 1,
            "The fadingEdgeGradientFractionOnEnd value should be between 0 and 1, inclusive"),
        assert(
            startPadding != null,
            "The start padding cannot be null. If you don't want any "
            "startPadding, consider setting it to zero."),
        assert(numberOfRounds == null || numberOfRounds > 0),
        assert(accelerationDuration != null),
        assert(
            accelerationDuration >= Duration.zero,
            "The accelerationDuration cannot be negative as time travel isn't "
            "invented yet."),
        assert(
            accelerationCurve != null || accelerationDuration != Duration.zero,
            "Even if the accelerationDuration is zero, you still need to "
            "provide an accelerationCurve. Sorry about that."),
        assert(accelerationCurve != null),
        assert(decelerationDuration != null),
        assert(
            decelerationDuration >= Duration.zero,
            "The decelerationDuration must be positive or zero as time travel "
            "isn't invented yet."),
        assert(
            decelerationCurve != null || decelerationDuration != Duration.zero,
            "Even if the decelerationDuration is zero, you still need to "
            "provide an decelerationCurve. Sorry about that."),
        assert(decelerationCurve != null),
        this.accelerationCurve = _IntegralCurve(accelerationCurve),
        this.decelerationCurve = _IntegralCurve(decelerationCurve),
        super(key: key);

  /// The text to be displayed.
  ///
  /// See also:
  ///
  /// * [style] to style the text.
  final String text;

  /// The style of the text to be displayed.
  ///
  /// ## Sample code
  ///
  /// This marquee has a bold text:
  ///
  /// ```dart
  /// Marquee(
  ///   text: 'This is some bold text.',
  ///   style: TextStyle(weight: FontWeight.bold)
  /// )
  /// ```
  ///
  /// See also:
  ///
  /// * [text] to provide the text itself.
  final TextStyle style;

  /// The scroll axis.
  ///
  /// If set to [Axis.horizontal], the default scrolling direction is to the
  /// right.
  /// If set to [Axis.vertical], the default scrolling direction is to the
  /// bottom.
  ///
  /// ## Sample code
  ///
  /// This marquee scrolls vertically:
  ///
  /// ```dart
  /// Marquee(
  ///   scrollAxis: Axis.vertical,
  ///   text: "Look what's below this:",
  /// )
  /// ```
  ///
  /// See also:
  ///
  /// * The sign of [velocity] to define the concrete scroll direction on this
  ///   axis.
  final Axis scrollAxis;

  /// The alignment along the cross axis.
  ///
  /// # Sample code
  ///
  /// ```-dart
  /// Marquee(
  ///   crossAxisAlignment: CrossAxisAlignment.start,
  /// )
  /// ```
  ///
  /// See also:
  ///
  /// * [scrollAxis] for setting the primary axis.
  final CrossAxisAlignment crossAxisAlignment;

  /// The extend of blank space to display between instances of the text.
  ///
  /// ## Sample code
  ///
  /// In this example, there's 300 density pixels between the text instances:
  ///
  /// ```dart
  /// Marquee(
  ///   blankSpace: 300.0,
  ///   child: 'Wait for it...',
  /// )
  /// ```
  final double blankSpace;

  /// The scrolling velocity in pixels per second.
  ///
  /// If a negative velocity is provided, the marquee scrolls in the reverse
  /// direction (to the right for horizontal marquees and to the top for
  /// vertical ones).
  ///
  /// ## Sample code
  ///
  /// This marquee scrolls backwards with 1000 pixels per second:
  ///
  /// ```dart
  /// Marquee(
  ///   velocity: -1000.0,
  ///   text: 'Gotta go fast in the reverse direction',
  /// )
  /// ```
  ///
  /// See also:
  ///
  /// * [scrollAxis] to change the axis in which the scrolling takes place.
  final double velocity;

  /// After each round, a pause of this duration occurs.
  ///
  /// ## Sample code
  ///
  /// After every round, this marquee pauses for one second.
  ///
  /// ```dart
  /// Marquee(
  ///   pauseAfterRound: Duration(seconds: 1),
  ///   text: 'Pausing for some time after every round.'
  /// )
  /// ```
  ///
  /// See also:
  ///
  /// * [accelerationDuration] and [decelerationDuration] to make the
  ///   transitions between moving and paused state smooth.
  /// * [accelerationCurve] and [decelerationCurve] to have more control about
  ///   how the transition between moving and pausing state occur.
  final Duration pauseAfterRound;

  /// When the text scrolled around [numberOfRounds] times, it will stop scrolling
  /// `null` indicates there is no limit
  ///
  /// ## Sample code
  ///
  /// This marquee stops after 3 rounds
  ///
  /// ```dart
  /// Marquee(
  ///   numberOfRounds:3,
  ///   text: 'Stopping after three rounds.'
  /// )
  /// ```
  final int numberOfRounds;

  /// Whether the fading edge should only appear while the text is
  /// scrolling.
  ///
  /// ## Sample code
  ///
  /// This marquee will only show the fade while scrolling.
  ///
  /// ```dart
  /// Marquee(
  ///   showFadingOnlyWhenScrolling: true,
  ///   fadingEdgeStartFraction: 0.1,
  ///   fadingEdgeEndFraction: 0.1,
  ///   text: 'Example text.',
  /// )
  /// ```
  final bool showFadingOnlyWhenScrolling;

  /// The fraction of the [Marquee] that will be faded on the left or top.
  /// By default, there won't be any fading.
  ///
  /// ## Sample code
  ///
  /// This marquee fades the edges while scrolling
  ///
  /// ```dart
  /// Marquee(
  ///   showFadingOnlyWhenScrolling: true,
  ///   fadingEdgeStartFraction: 0.1,
  ///   fadingEdgeEndFraction: 0.1,
  ///   text: 'Example text.',
  /// )
  /// ```
  final double fadingEdgeStartFraction;

  /// The fraction of the [Marquee] that will be faded on the right or down.
  /// By default, there won't be any fading.
  ///
  /// ## Sample code
  ///
  /// This marquee fades the edges while scrolling
  ///
  /// ```dart
  /// Marquee(
  ///   showFadingOnlyWhenScrolling: true,
  ///   fadingEdgeStartFraction: 0.1,
  ///   fadingEdgeEndFraction: 0.1,
  ///   text: 'Example text.',
  /// )
  /// ```
  final double fadingEdgeEndFraction;

  /// A padding for the resting position.
  ///
  /// In between rounds, the marquee stops at this position. This parameter is
  /// especially useful if the marquee pauses after rounds and some other
  /// widgets are stacked on top of the marquee and block the sides, like
  /// fading gradients.
  ///
  /// ## Sample code
  ///
  /// ```dart
  /// Marquee(
  ///   startPadding: 20.0,
  ///   pauseAfterRound: Duration(seconds: 1),
  ///   text: "During pausing, this text is shifted 20 pixel to the right."
  /// )
  /// ```
  final double startPadding;

  /// How long the acceleration takes.
  ///
  /// At the start of each round, the scrolling speed gains momentum for this
  /// duration. This parameter is only useful if you embrace a pause after
  /// every round.
  ///
  /// ## Sample code
  ///
  /// A marquee that slowly accelerates in two seconds.
  ///
  /// ```dart
  /// Marquee(
  ///   accelerationDuration: Duration(seconds: 2),
  ///   text: 'Gaining momentum in two seconds.'
  /// )
  /// ```
  ///
  /// See also:
  ///
  /// * [accelerationCurve] to define a custom curve for accelerating.
  /// * [decelerationDuration], the equivalent for decelerating.
  final Duration accelerationDuration;

  /// The acceleration at the start of each round.
  ///
  /// At the start of each round, the acceleration is defined by this curve
  /// where 0.0 stands for not moving and 1.0 for the target [velocity].
  /// Notice that it's useless to set the curve if you leave the
  /// [accelerationDuration] at the default of [Duration.zero].
  /// Also notice that you don't provide the scroll positions, but the actual
  /// velocity, so this curve gets integrated.
  ///
  /// ## Sample code
  ///
  /// A marquee that accelerates with a custom curve.
  ///
  /// ```dart
  /// Marquee(
  ///   accelerationDuration: Duration(seconds: 1),
  ///   accelerationCurve: Curves.easeInOut,
  ///   text: 'Accelerating with a custom curve.'
  /// )
  /// ```
  ///
  /// See also:
  ///
  /// * [accelerationDuration] to change the duration of the acceleration.
  /// * [decelerationCurve], the equivalent for decelerating.
  final _IntegralCurve accelerationCurve;

  /// How long the deceleration takes.
  ///
  /// At the end of each round, the scrolling speed gradually comes to a
  /// halt in this duration. This parameter is only useful if you embrace a
  /// pause after every round.
  ///
  /// ## Sample code
  ///
  /// A marquee that gradually comes to a halt in two seconds.
  ///
  /// ```dart
  /// Marquee(
  ///   decelerationDuration: Duration(seconds: 2),
  ///   text: 'Gradually coming to a halt in two seconds.'
  /// )
  /// ```
  ///
  /// See also:
  ///
  /// * [decelerationCurve] to define a custom curve for accelerating.
  /// * [accelerationDuration], the equivalent for decelerating.
  final Duration decelerationDuration;

  /// The deceleration at the end of each round.
  ///
  /// At the end of each round, the deceleration is defined by this curve where
  /// 0.0 stands for not moving and 1.0 for the target [velocity].
  /// Notice that it's useless to set this curve if you leave the
  /// [accelerationDuration] at the default of [Duration.zero].
  /// Also notice that you don't provide the scroll position, but the actual
  /// velocity, so this curve gets integrated.
  ///
  /// ## Sample code
  ///
  /// A marquee that decelerates with a custom curve.
  ///
  /// ```dart
  /// Marquee(
  ///   decelerationDuration: Duration(seconds: 1),
  ///   decelerationCurve: Curves.easeInOut,
  ///   text: 'Decelerating with a custom curve.'
  /// )
  /// ```
  ///
  /// See also:
  ///
  /// * [decelerationDuration] to change the duration of the acceleration.
  /// * [accelerationCurve], the equivalent for decelerating.
  final _IntegralCurve decelerationCurve;

  @override
  State<StatefulWidget> createState() => _MarqueeState();

  bool equals(Object other) {
    return other is Marquee &&
        text == other.text &&
        style == other.style &&
        scrollAxis == other.scrollAxis &&
        blankSpace == other.blankSpace &&
        velocity == other.velocity &&
        startPadding == other.startPadding &&
        pauseAfterRound == other.pauseAfterRound &&
        numberOfRounds == other.numberOfRounds &&
        accelerationDuration == other.accelerationDuration &&
        accelerationCurve == other.accelerationCurve &&
        decelerationDuration == other.decelerationDuration &&
        decelerationCurve == other.decelerationCurve;
  }
}

class _MarqueeState extends State<Marquee> with SingleTickerProviderStateMixin {
  /// The controller for the scrolling behavior.
  final ScrollController _controller = ScrollController();

  // The scroll positions at various scrolling phases.
  double _startPosition; // At the start, before accelerating.
  double _accelerationTarget; // After accelerating, before moving linearly.
  double _linearTarget; // After moving linearly, before decelerating.
  double _decelerationTarget; // After decelerating.

  // The durations of various scrolling phases.
  Duration _totalDuration;

  Duration get _accelerationDuration => widget.accelerationDuration;
  Duration _linearDuration; // The duration of linearly scrolling.
  Duration get _decelerationDuration => widget.decelerationDuration;

  /// A timer that is fired at the start of each round.
  bool _running = false;
  bool _isOnPause = false;
  int _roundCounter = 1;
  bool get isDone => widget.numberOfRounds == null
      ? false
      : _roundCounter > widget.numberOfRounds;
  bool get showFading =>
      !widget.showFadingOnlyWhenScrolling ? true : !_isOnPause;

  @override
  void initState() {
    super.initState();

    WidgetsBinding.instance.addPostFrameCallback((_) {
      if (!_running) {
        _running = true;
        Future.doWhile(_scroll);
      }
    });
  }

  Future<bool> _scroll() async {
    await _makeRoundTrip();
    return _running && !isDone;
  }

  @override
  void didUpdateWidget(Widget oldWidget) {
    super.didUpdateWidget(oldWidget);

    // If any parameters of the widget changed, recalculate the values and start
    // scrolling from the start, just as if the widget was created brand-new.
    // if (widget != oldWidget) _initialize();
  }

  @override
  void dispose() {
    _running = false;
    super.dispose();
  }

  // Calculates all necessary values for animating, then starts the animation.
  void _initialize(BuildContext context) {
    //print('Initializing');

    // Calculate lengths (amount of pixels that each phase needs).
    final totalLength = _getTextWidth(context) + widget.blankSpace;
    final accelerationLength = widget.accelerationCurve.integral *
        widget.velocity *
        _accelerationDuration.inMilliseconds /
        1000.0;
    final decelerationLength = widget.decelerationCurve.integral *
        widget.velocity *
        _decelerationDuration.inMilliseconds /
        1000.0;
    final linearLength =
        (totalLength - accelerationLength.abs() - decelerationLength.abs()) *
            (widget.velocity > 0 ? 1 : -1);

    // Calculate scroll positions at various scrolling phases.
    _startPosition = 2 * totalLength - widget.startPadding;
    _accelerationTarget = _startPosition + accelerationLength;
    _linearTarget = _accelerationTarget + linearLength;
    _decelerationTarget = _linearTarget + decelerationLength;

    // Calculate durations for the phases.
    _totalDuration = _accelerationDuration +
        _decelerationDuration +
        Duration(milliseconds: (linearLength / widget.velocity * 1000).toInt());
    _linearDuration =
        _totalDuration - _accelerationDuration - _decelerationDuration;

    assert(
        _totalDuration > Duration.zero,
        "With the given values, the total duration for one round would be "
        "negative. As time travel isn't invented yet, this shouldn't happen.");
    assert(
        _linearDuration >= Duration.zero,
        "Acceleration and deceleration phase overlap. To fix this, try a "
        "combination of these approaches:\n"
        "* Make the text longer, so there's more room to animate within.\n"
        "* Shorten the accelerationDuration or decelerationDuration.\n"
        "* Decrease the velocity, so the duration to animate within is longer.\n");
  }

  /// Causes the controller to scroll one round.
  Future<void> _makeRoundTrip() async {
    // Reset the controller, then accelerate, move linearly and decelerate.
    _controller.jumpTo(_startPosition);
    if (!_running) return;

    await _accelerate();
    if (!_running) return;

    await _moveLinearly();
    if (!_running) return;

    await _decelerate();
    if (!_running) return;
    setState(() => _isOnPause = true);
    await Future.delayed(widget.pauseAfterRound);
<<<<<<< HEAD
    setState(() => _isOnPause = false);
=======
    setState(() {
      _isOnPause = false;
    });
    await Future.delayed(widget.pauseAfterRound);
>>>>>>> 599c6c5a
    _roundCounter++;
  }

  // Methods that animate the controller.
  Future<void> _accelerate() async => await _animateTo(
      _accelerationTarget, _accelerationDuration, widget.accelerationCurve);

  Future<void> _moveLinearly() async =>
      await _animateTo(_linearTarget, _linearDuration, Curves.linear);

  Future<void> _decelerate() async => await _animateTo(_decelerationTarget,
      _decelerationDuration, widget.decelerationCurve.flipped);

  /// Helping method that either animates to the given target position or jumps
  /// right to it if the duration is Duration.zero.
  Future<void> _animateTo(double target, Duration duration, Curve curve) async {
    if (duration > Duration.zero) {
      await _controller.animateTo(target, duration: duration, curve: curve);
    } else {
      _controller.jumpTo(target);
    }
  }

  /// Returns the width of the text.
  double _getTextWidth(BuildContext context) {
    final span = TextSpan(text: widget.text, style: widget.style);

    final constraints = BoxConstraints(
      maxWidth: double.infinity,
    );

    final richTextWidget = Text.rich(span).build(context) as RichText;
    final renderObject = richTextWidget.createRenderObject(context);
    renderObject.layout(constraints);

    final boxes = renderObject.getBoxesForSelection(TextSelection(
        baseOffset: 0,
        extentOffset: TextSpan(text: widget.text).toPlainText().length));

    return boxes.last.right;
  }

  @override
  Widget build(BuildContext context) {
    _initialize(context);
    bool isHorizontal = widget.scrollAxis == Axis.horizontal;

    Alignment alignment;

    switch (widget.crossAxisAlignment) {
      case CrossAxisAlignment.start:
        alignment = isHorizontal ? Alignment.topCenter : Alignment.centerLeft;
        break;
      case CrossAxisAlignment.end:
        alignment =
            isHorizontal ? Alignment.bottomCenter : Alignment.centerRight;
        break;
      case CrossAxisAlignment.center:
        alignment = Alignment.center;
        break;
      case CrossAxisAlignment.stretch:
      case CrossAxisAlignment.baseline:
        alignment = null;
        break;
    }
    return FadingEdgeScrollView.fromScrollView(
      gradientFractionOnStart:
          !showFading ? 0.0 : widget.fadingEdgeStartFraction,
      gradientFractionOnEnd: !showFading ? 0.0 : widget.fadingEdgeEndFraction,
      shouldDisposeScrollController: false,
      child: ListView.builder(
        controller: _controller,
        scrollDirection: widget.scrollAxis,
        physics: NeverScrollableScrollPhysics(),
        itemBuilder: (_, i) {
          final text = i.isEven
              ? Text(
                  widget.text,
                  style: widget.style,
                )
              : _buildBlankSpace();
          return alignment == null
              ? text
              : Align(alignment: alignment, child: text);
        },
      ),
    );
  }

  /// Builds the blank space between children.
  Widget _buildBlankSpace() {
    return SizedBox(
      width: widget.scrollAxis == Axis.horizontal ? widget.blankSpace : null,
      height: widget.scrollAxis == Axis.vertical ? widget.blankSpace : null,
    );
  }
}<|MERGE_RESOLUTION|>--- conflicted
+++ resolved
@@ -610,14 +610,8 @@
     if (!_running) return;
     setState(() => _isOnPause = true);
     await Future.delayed(widget.pauseAfterRound);
-<<<<<<< HEAD
     setState(() => _isOnPause = false);
-=======
-    setState(() {
-      _isOnPause = false;
-    });
     await Future.delayed(widget.pauseAfterRound);
->>>>>>> 599c6c5a
     _roundCounter++;
   }
 
