library marquee;

import 'package:fading_edge_scrollview/fading_edge_scrollview.dart';
import 'dart:async';
import 'package:flutter/material.dart';

/// A curve that represents the integral of another curve.
///
/// The constructor takes an other curve and calculates the integral. The
/// values of this curve are then being normalized onto the interval from 0 to
/// 1, but the integration value can always be obtained using the [interval]
/// property.
class _IntegralCurve extends Curve {
  /// Delta for integrating.
  static double delta = 0.01;

  _IntegralCurve._(this.original, this.integral, this._values);

  /// The original curve that was integrated.
  final Curve original;

  /// The integral value.
  final double integral;

  /// Cached cumulative values of the integral.
  final Map<double, double> _values;

  /// The constructor that takes the [original] curve.
  factory _IntegralCurve(Curve original) {
    double integral = 0.0;
    final values = Map<double, double>();

    for (double t = 0.0; t <= 1.0; t += delta) {
      integral += original.transform(t) * delta;
      values[t] = integral;
    }
    values[1.0] = integral;

    // Normalize.
    for (final double t in values.keys) values[t] /= integral;

    return _IntegralCurve._(original, integral, values);
  }

  /// Transforms a value to the normalized integrated value of the [original]
  /// curve.
  double transform(double t) {
    if (t < 0) return 0.0;

    for (final key in _values.keys) if (key > t) return _values[key];

    return 1.0;
  }
}

/// A widget that repeats text and automatically scrolls it infinitely.
///
/// ## Sample code
///
/// This is a minimalistic example:
///
/// ```dart
/// Marquee(
///   text: 'There once was a boy who told this story about a boy: "',
/// )
/// ```
///
/// And here's a piece of code that makes full use of the marquee's
/// customizability:
///
/// ```dart
/// Marquee(
///   text: 'Some sample text that takes some space.',
///   style: TextStyle(fontWeight: FontWeight.bold),
///   scrollAxis: Axis.horizontal,
///   blankSpace: 20.0,
///   velocity: 100.0,
///   pauseAfterRound: Duration(seconds: 1),
///   startPadding: 10.0,
///   accelerationDuration: Duration(seconds: 1),
///   accelerationCurve: Curves.linear,
///   decelerationDuration: Duration(milliseconds: 500),
///   decelerationCurve: Curves.easeOut,
/// )
/// ```
///
/// See also:
///
/// * [ListView.builder], where by returning the same widget to the builder
///   every time, a similar result can be achieved, just without the automatic
///   scrolling and manual scrolling enabled.
class Marquee extends StatefulWidget {
  Marquee({
    Key key,
    @required this.text,
    this.style,
    this.scrollAxis = Axis.horizontal,
    this.crossAxisAlignment = CrossAxisAlignment.center,
    this.blankSpace = 0.0,
    this.velocity = 50.0,
    this.pauseAfterRound = Duration.zero,
<<<<<<< HEAD
    this.stopAfterMaxRound = 0,
    this.showFadingOnlyWhenScrolling = true,
    this.fadingEdgeGradientFractionOnStart = 0.0,
    this.fadingEdgeGradientFractionOnEnd = 0.0,
=======
    this.numberOfRounds,
>>>>>>> 75c715e6
    this.startPadding = 0.0,
    this.accelerationDuration = Duration.zero,
    Curve accelerationCurve = Curves.decelerate,
    this.decelerationDuration = Duration.zero,
    Curve decelerationCurve = Curves.decelerate,
  })  : assert(
            text != null,
            "The text cannot be null. If you don't want to display something, "
            "consider passing an empty string instead."),
        assert(scrollAxis != null),
        assert(crossAxisAlignment != null),
        assert(
            blankSpace != null,
            "The blankSpace cannot be null. If you don't want any blank space, "
            "consider setting it to zero instead."),
        assert(!blankSpace.isNaN),
        assert(blankSpace >= 0, "The blankSpace needs to be positive or zero."),
        assert(blankSpace.isFinite),
        assert(velocity != null),
        assert(!velocity.isNaN),
        assert(velocity != 0.0, "The velocity cannot be zero."),
        assert(velocity.isFinite),
        assert(
            pauseAfterRound != null,
            "The pauseAfterRound cannot be null. If you don't want to pause, "
            "consider setting it to Duration.zero instead."),
        assert(
            pauseAfterRound >= Duration.zero,
            "The pauseAfterRound cannot be negative as time travel isn't "
            "invented yet."),
        assert(
            fadingEdgeGradientFractionOnStart >= 0 &&
                fadingEdgeGradientFractionOnStart <= 1,
            "The gradientFractionOnStart value should be between 0 and 1 included"),
        assert(
            fadingEdgeGradientFractionOnEnd >= 0 &&
                fadingEdgeGradientFractionOnEnd <= 1,
            "The gradientFractionOnEnd value should be between 0 and 1 included"),
        assert(
            startPadding != null,
            "The start padding cannot be null. If you don't want any "
            "startPadding, consider setting it to zero."),
        assert(numberOfRounds == null || numberOfRounds > 0),
        assert(accelerationDuration != null),
        assert(
            accelerationDuration >= Duration.zero,
            "The accelerationDuration cannot be negative as time travel isn't "
            "invented yet."),
        assert(
            accelerationCurve != null || accelerationDuration != Duration.zero,
            "Even if the accelerationDuration is zero, you still need to "
            "provide an accelerationCurve. Sorry about that."),
        assert(accelerationCurve != null),
        assert(decelerationDuration != null),
        assert(
            decelerationDuration >= Duration.zero,
            "The decelerationDuration must be positive or zero as time travel "
            "isn't invented yet."),
        assert(
            decelerationCurve != null || decelerationDuration != Duration.zero,
            "Even if the decelerationDuration is zero, you still need to "
            "provide an decelerationCurve. Sorry about that."),
        assert(decelerationCurve != null),
        this.accelerationCurve = _IntegralCurve(accelerationCurve),
        this.decelerationCurve = _IntegralCurve(decelerationCurve),
        super(key: key);

  /// The text to be displayed.
  ///
  /// See also:
  ///
  /// * [style] to style the text.
  final String text;

  /// The style of the text to be displayed.
  ///
  /// ## Sample code
  ///
  /// This marquee has a bold text:
  ///
  /// ```dart
  /// Marquee(
  ///   text: 'This is some bold text.',
  ///   style: TextStyle(weight: FontWeight.bold)
  /// )
  /// ```
  ///
  /// See also:
  ///
  /// * [text] to provide the text itself.
  final TextStyle style;

  /// The scroll axis.
  ///
  /// If set to [Axis.horizontal], the default scrolling direction is to the
  /// right.
  /// If set to [Axis.vertical], the default scrolling direction is to the
  /// bottom.
  ///
  /// ## Sample code
  ///
  /// This marquee scrolls vertically:
  ///
  /// ```dart
  /// Marquee(
  ///   scrollAxis: Axis.vertical,
  ///   text: "Look what's below this:",
  /// )
  /// ```
  ///
  /// See also:
  ///
  /// * The sign of [velocity] to define the concrete scroll direction on this
  ///   axis.
  final Axis scrollAxis;

  /// The alignment along the cross axis.
  ///
  /// # Sample code
  ///
  /// ```-dart
  /// Marquee(
  ///   crossAxisAlignment: CrossAxisAlignment.start,
  /// )
  /// ```
  ///
  /// See also:
  ///
  /// * [scrollAxis] for setting the primary axis.
  final CrossAxisAlignment crossAxisAlignment;

  /// The extend of blank space to display between instances of the text.
  ///
  /// ## Sample code
  ///
  /// In this example, there's 300 density pixels between the text instances:
  ///
  /// ```dart
  /// Marquee(
  ///   blankSpace: 300.0,
  ///   child: 'Wait for it...',
  /// )
  /// ```
  final double blankSpace;

  /// The scrolling velocity in pixels per second.
  ///
  /// If a negative velocity is provided, the marquee scrolls in the reverse
  /// direction (to the right for horizontal marquees and to the top for
  /// vertical ones).
  ///
  /// ## Sample code
  ///
  /// This marquee scrolls backwards with 1000 pixels per second:
  ///
  /// ```dart
  /// Marquee(
  ///   velocity: -1000.0,
  ///   text: 'Gotta go fast in the reverse direction',
  /// )
  /// ```
  ///
  /// See also:
  ///
  /// * [scrollAxis] to change the axis in which the scrolling takes place.
  final double velocity;

  /// After each round, a pause of this duration occurs.
  ///
  /// ## Sample code
  ///
  /// After every round, this marquee pauses for one second.
  ///
  /// ```dart
  /// Marquee(
  ///   pauseAfterRound: Duration(seconds: 1),
  ///   text: 'Pausing for some time after every round.'
  /// )
  /// ```
  ///
  /// See also:
  ///
  /// * [accelerationDuration] and [decelerationDuration] to make the
  ///   transitions between moving and paused state smooth.
  /// * [accelerationCurve] and [decelerationCurve] to have more control about
  ///   how the transition between moving and pausing state occur.
  final Duration pauseAfterRound;

  /// When the text a rounded X times, it will stop scrolling
  /// 0 is default value and is the value for the infinite loop
  ///
  /// ## Sample code
  ///
  /// After every round, this marquee pauses for one second.
  ///
  /// ```dart
  /// Marquee(
  ///   numberOfRounds:3,
  ///   text: 'Pausing for some time after every round.'
  /// )
  /// ```
  final int numberOfRounds;

  /// The fading edge styling will only appears
  /// when the text is scolling.
  /// Default value is set to true
  ///
  /// ## Sample code
  ///
  /// After every round, this marquee pauses for one second.
  ///
  /// ```dart
  /// Marquee(
  ///   showFadingOnlyWhenScrolling: false,
  ///   text: 'Pausing for some time after every round.'
  /// )
  /// ```
  final bool showFadingOnlyWhenScrolling;

  /// Set this value between 0 and 1 to fade the left or top edge,
  /// depending of the Axis used, of the marquee widget
  /// The default value is 0.0 and also means that there
  /// won't be any fading effect
  ///
  /// ## Sample code
  ///
  /// After every round, this marquee pauses for one second.
  ///
  /// ```dart
  /// Marquee(
  ///   fadingEdgeGradientFractionOnStart:0.1,
  ///   text: 'Pausing for some time after every round.'
  /// )
  /// ```
  final double fadingEdgeGradientFractionOnStart;

  /// Set this value between 0 and 1 to fade the right or bottom edge,
  /// depending on the Axis used
  /// of the marquee widget
  /// The default value is 0.0 and also means that there
  /// won't be any fading effect
  ///
  /// ## Sample code
  ///
  /// After every round, this marquee pauses for one second.
  ///
  /// ```dart
  /// Marquee(
  ///   fadingEdgeGradientFractionOnEnd:0.1,
  ///   text: 'Pausing for some time after every round.'
  /// )
  /// ```
  final double fadingEdgeGradientFractionOnEnd;

  /// A padding for the resting position.
  ///
  /// In between rounds, the marquee stops at this position. This parameter is
  /// especially useful if the marquee pauses after rounds and some other
  /// widgets are stacked on top of the marquee and block the sides, like
  /// fading gradients.
  ///
  /// ## Sample code
  ///
  /// ```dart
  /// Marquee(
  ///   startPadding: 20.0,
  ///   pauseAfterRound: Duration(seconds: 1),
  ///   text: "During pausing, this text is shifted 20 pixel to the right."
  /// )
  /// ```
  final double startPadding;

  /// How long the acceleration takes.
  ///
  /// At the start of each round, the scrolling speed gains momentum for this
  /// duration. This parameter is only useful if you embrace a pause after
  /// every round.
  ///
  /// ## Sample code
  ///
  /// A marquee that slowly accelerates in two seconds.
  ///
  /// ```dart
  /// Marquee(
  ///   accelerationDuration: Duration(seconds: 2),
  ///   text: 'Gaining momentum in two seconds.'
  /// )
  /// ```
  ///
  /// See also:
  ///
  /// * [accelerationCurve] to define a custom curve for accelerating.
  /// * [decelerationDuration], the equivalent for decelerating.
  final Duration accelerationDuration;

  /// The acceleration at the start of each round.
  ///
  /// At the start of each round, the acceleration is defined by this curve
  /// where 0.0 stands for not moving and 1.0 for the target [velocity].
  /// Notice that it's useless to set the curve if you leave the
  /// [accelerationDuration] at the default of [Duration.zero].
  /// Also notice that you don't provide the scroll positions, but the actual
  /// velocity, so this curve gets integrated.
  ///
  /// ## Sample code
  ///
  /// A marquee that accelerates with a custom curve.
  ///
  /// ```dart
  /// Marquee(
  ///   accelerationDuration: Duration(seconds: 1),
  ///   accelerationCurve: Curves.easeInOut,
  ///   text: 'Accelerating with a custom curve.'
  /// )
  /// ```
  ///
  /// See also:
  ///
  /// * [accelerationDuration] to change the duration of the acceleration.
  /// * [decelerationCurve], the equivalent for decelerating.
  final _IntegralCurve accelerationCurve;

  /// How long the deceleration takes.
  ///
  /// At the end of each round, the scrolling speed gradually comes to a
  /// halt in this duration. This parameter is only useful if you embrace a
  /// pause after every round.
  ///
  /// ## Sample code
  ///
  /// A marquee that gradually comes to a halt in two seconds.
  ///
  /// ```dart
  /// Marquee(
  ///   decelerationDuration: Duration(seconds: 2),
  ///   text: 'Gradually coming to a halt in two seconds.'
  /// )
  /// ```
  ///
  /// See also:
  ///
  /// * [decelerationCurve] to define a custom curve for accelerating.
  /// * [accelerationDuration], the equivalent for decelerating.
  final Duration decelerationDuration;

  /// The deceleration at the end of each round.
  ///
  /// At the end of each round, the deceleration is defined by this curve where
  /// 0.0 stands for not moving and 1.0 for the target [velocity].
  /// Notice that it's useless to set this curve if you leave the
  /// [accelerationDuration] at the default of [Duration.zero].
  /// Also notice that you don't provide the scroll position, but the actual
  /// velocity, so this curve gets integrated.
  ///
  /// ## Sample code
  ///
  /// A marquee that decelerates with a custom curve.
  ///
  /// ```dart
  /// Marquee(
  ///   decelerationDuration: Duration(seconds: 1),
  ///   decelerationCurve: Curves.easeInOut,
  ///   text: 'Decelerating with a custom curve.'
  /// )
  /// ```
  ///
  /// See also:
  ///
  /// * [decelerationDuration] to change the duration of the acceleration.
  /// * [accelerationCurve], the equivalent for decelerating.
  final _IntegralCurve decelerationCurve;

  @override
  State<StatefulWidget> createState() => _MarqueeState();

  bool equals(Object other) {
    return other is Marquee &&
        text == other.text &&
        style == other.style &&
        scrollAxis == other.scrollAxis &&
        blankSpace == other.blankSpace &&
        velocity == other.velocity &&
        startPadding == other.startPadding &&
        pauseAfterRound == other.pauseAfterRound &&
        numberOfRounds == other.numberOfRounds &&
        accelerationDuration == other.accelerationDuration &&
        accelerationCurve == other.accelerationCurve &&
        decelerationDuration == other.decelerationDuration &&
        decelerationCurve == other.decelerationCurve;
  }
}

class _MarqueeState extends State<Marquee> with SingleTickerProviderStateMixin {
  /// The controller for the scrolling behavior.
  final ScrollController _controller = ScrollController();

  // The scroll positions at various scrolling phases.
  double _startPosition; // At the start, before accelerating.
  double _accelerationTarget; // After accelerating, before moving linearly.
  double _linearTarget; // After moving linearly, before decelerating.
  double _decelerationTarget; // After decelerating.

  // The durations of various scrolling phases.
  Duration _totalDuration;

  Duration get _accelerationDuration => widget.accelerationDuration;
  Duration _linearDuration; // The duration of linearly scrolling.
  Duration get _decelerationDuration => widget.decelerationDuration;

  /// A timer that is fired at the start of each round.
  bool _running = false;
<<<<<<< HEAD
  bool _isOnPause = false;
  int _roundCounter = 0;
=======
  int _roundCounter = 1;
  bool get isDone => widget.numberOfRounds == null
      ? false
      : _roundCounter > widget.numberOfRounds;
>>>>>>> 75c715e6

  @override
  void initState() {
    super.initState();

    WidgetsBinding.instance.addPostFrameCallback((_) {
      if (!_running) {
        _running = true;
        Future.doWhile(_scroll);
      }
    });
  }

  Future<bool> _scroll() async {
    await _makeRoundTrip();
    return _running && !isDone;
  }

  @override
  void didUpdateWidget(Widget oldWidget) {
    super.didUpdateWidget(oldWidget);

    // If any parameters of the widget changed, recalculate the values and start
    // scrolling from the start, just as if the widget was created brand-new.
    // if (widget != oldWidget) _initialize();
  }

  @override
  void dispose() {
    _running = false;
    super.dispose();
  }

  // Calculates all necessary values for animating, then starts the animation.
  void _initialize(BuildContext context) {
    //print('Initializing');

    // Calculate lengths (amount of pixels that each phase needs).
    final totalLength = _getTextWidth(context) + widget.blankSpace;
    final accelerationLength = widget.accelerationCurve.integral *
        widget.velocity *
        _accelerationDuration.inMilliseconds /
        1000.0;
    final decelerationLength = widget.decelerationCurve.integral *
        widget.velocity *
        _decelerationDuration.inMilliseconds /
        1000.0;
    final linearLength =
        (totalLength - accelerationLength.abs() - decelerationLength.abs()) *
            (widget.velocity > 0 ? 1 : -1);

    // Calculate scroll positions at various scrolling phases.
    _startPosition = 2 * totalLength - widget.startPadding;
    _accelerationTarget = _startPosition + accelerationLength;
    _linearTarget = _accelerationTarget + linearLength;
    _decelerationTarget = _linearTarget + decelerationLength;

    // Calculate durations for the phases.
    _totalDuration = _accelerationDuration +
        _decelerationDuration +
        Duration(milliseconds: (linearLength / widget.velocity * 1000).toInt());
    _linearDuration =
        _totalDuration - _accelerationDuration - _decelerationDuration;

    assert(
        _totalDuration > Duration.zero,
        "With the given values, the total duration for one round would be "
        "negative. As time travel isn't invented yet, this shouldn't happen.");
    assert(
        _linearDuration >= Duration.zero,
        "Acceleration and deceleration phase overlap. To fix this, try a "
        "combination of these approaches:\n"
        "* Make the text longer, so there's more room to animate within.\n"
        "* Shorten the accelerationDuration or decelerationDuration.\n"
        "* Decrease the velocity, so the duration to animate within is longer.\n");
  }

  /// Causes the controller to scroll one round.
  Future<void> _makeRoundTrip() async {
    // Reset the controller, then accelerate, move linearly and decelerate.
<<<<<<< HEAD
    final canMakeRoundTrip = widget.stopAfterMaxRound == 0 ||
        _roundCounter < widget.stopAfterMaxRound;
    if (!canMakeRoundTrip) {
      _running = false;
      setState(() {
        _isOnPause = true;
      });
      return;
    }
=======
>>>>>>> 75c715e6
    _controller.jumpTo(_startPosition);
    if (!_running) return;

    await _accelerate();
    if (!_running) return;

    await _moveLinearly();
    if (!_running) return;

    await _decelerate();
    if (!_running) return;
    setState(() {
      _isOnPause = true;
    });
    await Future.delayed(widget.pauseAfterRound);
    setState(() {
      _isOnPause = false;
    });
    _roundCounter++;
  }

  // Methods that animate the controller.
  Future<void> _accelerate() async => await _animateTo(
      _accelerationTarget, _accelerationDuration, widget.accelerationCurve);

  Future<void> _moveLinearly() async =>
      await _animateTo(_linearTarget, _linearDuration, Curves.linear);

  Future<void> _decelerate() async => await _animateTo(_decelerationTarget,
      _decelerationDuration, widget.decelerationCurve.flipped);

  /// Helping method that either animates to the given target position or jumps
  /// right to it if the duration is Duration.zero.
  Future<void> _animateTo(double target, Duration duration, Curve curve) async {
    if (duration > Duration.zero) {
      await _controller.animateTo(target, duration: duration, curve: curve);
    } else {
      _controller.jumpTo(target);
    }
  }

  /// Returns the width of the text.
  double _getTextWidth(BuildContext context) {
    final span = TextSpan(text: widget.text, style: widget.style);

    final constraints = BoxConstraints(
      maxWidth: double.infinity,
    );

    final richTextWidget = Text.rich(span).build(context) as RichText;
    final renderObject = richTextWidget.createRenderObject(context);
    renderObject.layout(constraints);

    final boxes = renderObject.getBoxesForSelection(TextSelection(
        baseOffset: 0,
        extentOffset: TextSpan(text: widget.text).toPlainText().length));

    return boxes.last.right;
  }

  @override
  Widget build(BuildContext context) {
    _initialize(context);
    bool showFading = !widget.showFadingOnlyWhenScrolling ? true : !_isOnPause;
    bool isHorizontal = widget.scrollAxis == Axis.horizontal;
    Alignment alignment;

    switch (widget.crossAxisAlignment) {
      case CrossAxisAlignment.start:
        alignment = isHorizontal ? Alignment.topCenter : Alignment.centerLeft;
        break;
      case CrossAxisAlignment.end:
        alignment =
            isHorizontal ? Alignment.bottomCenter : Alignment.centerRight;
        break;
      case CrossAxisAlignment.center:
        alignment = Alignment.center;
        break;
      case CrossAxisAlignment.stretch:
      case CrossAxisAlignment.baseline:
        alignment = null;
        break;
    }
    return FadingEdgeScrollView.fromScrollView(
      gradientFractionOnStart:
          !showFading ? 0.0 : widget.fadingEdgeGradientFractionOnStart,
      gradientFractionOnEnd:
          !showFading ? 0.0 : widget.fadingEdgeGradientFractionOnEnd,
      shouldDisposeScrollController: false,
      child: ListView.builder(
        controller: _controller,
        scrollDirection: widget.scrollAxis,
        physics: NeverScrollableScrollPhysics(),
        itemBuilder: (_, i) {
          final text = i.isEven
              ? Text(
                  widget.text,
                  style: widget.style,
                )
              : _buildBlankSpace();
          return alignment == null
              ? text
              : Align(alignment: alignment, child: text);
        },
      ),
    );
  }

  /// Builds the blank space between children.
  Widget _buildBlankSpace() {
    return SizedBox(
      width: widget.scrollAxis == Axis.horizontal ? widget.blankSpace : null,
      height: widget.scrollAxis == Axis.vertical ? widget.blankSpace : null,
    );
  }
}<|MERGE_RESOLUTION|>--- conflicted
+++ resolved
@@ -99,14 +99,10 @@
     this.blankSpace = 0.0,
     this.velocity = 50.0,
     this.pauseAfterRound = Duration.zero,
-<<<<<<< HEAD
-    this.stopAfterMaxRound = 0,
     this.showFadingOnlyWhenScrolling = true,
     this.fadingEdgeGradientFractionOnStart = 0.0,
     this.fadingEdgeGradientFractionOnEnd = 0.0,
-=======
     this.numberOfRounds,
->>>>>>> 75c715e6
     this.startPadding = 0.0,
     this.accelerationDuration = Duration.zero,
     Curve accelerationCurve = Curves.decelerate,
@@ -518,15 +514,13 @@
 
   /// A timer that is fired at the start of each round.
   bool _running = false;
-<<<<<<< HEAD
   bool _isOnPause = false;
-  int _roundCounter = 0;
-=======
   int _roundCounter = 1;
   bool get isDone => widget.numberOfRounds == null
       ? false
       : _roundCounter > widget.numberOfRounds;
->>>>>>> 75c715e6
+  bool get showFading =>
+      !widget.showFadingOnlyWhenScrolling ? true : !_isOnPause;
 
   @override
   void initState() {
@@ -607,18 +601,10 @@
   /// Causes the controller to scroll one round.
   Future<void> _makeRoundTrip() async {
     // Reset the controller, then accelerate, move linearly and decelerate.
-<<<<<<< HEAD
-    final canMakeRoundTrip = widget.stopAfterMaxRound == 0 ||
-        _roundCounter < widget.stopAfterMaxRound;
-    if (!canMakeRoundTrip) {
-      _running = false;
-      setState(() {
-        _isOnPause = true;
-      });
-      return;
-    }
-=======
->>>>>>> 75c715e6
+    _running = false;
+    setState(() {
+      _isOnPause = true;
+    });
     _controller.jumpTo(_startPosition);
     if (!_running) return;
 
@@ -682,7 +668,6 @@
   @override
   Widget build(BuildContext context) {
     _initialize(context);
-    bool showFading = !widget.showFadingOnlyWhenScrolling ? true : !_isOnPause;
     bool isHorizontal = widget.scrollAxis == Axis.horizontal;
     Alignment alignment;
 
