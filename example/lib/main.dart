--- conflicted
+++ resolved
@@ -36,14 +36,10 @@
       blankSpace: 20.0,
       velocity: 100.0,
       pauseAfterRound: Duration(seconds: 1),
-<<<<<<< HEAD
-      stopAfterMaxRound: 2,
       showFadingOnlyWhenScrolling: true,
       fadingEdgeGradientFractionOnStart: 0.1,
       fadingEdgeGradientFractionOnEnd: 0.1,
-=======
       numberOfRounds: 3,
->>>>>>> 75c715e6
       startPadding: 10.0,
       accelerationDuration: Duration(seconds: 1),
       accelerationCurve: Curves.linear,
